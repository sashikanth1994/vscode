--- conflicted
+++ resolved
@@ -15,13 +15,9 @@
 /**
  * The base text editor model leverages the code editor model. This class is only intended to be subclassed and not instantiated.
  */
-<<<<<<< HEAD
 export abstract class BaseTextEditorModel extends EditorModel implements ITextEditorModel, IModeSupport {
-=======
-export abstract class BaseTextEditorModel extends EditorModel implements ITextEditorModel {
 	protected textEditorModelHandle: URI | null;
 	private createdEditorModel: boolean;
->>>>>>> 905b76e2
 
 	private modelDisposeListener: IDisposable | null;
 
