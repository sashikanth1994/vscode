{
	"": [
		"--------------------------------------------------------------------------------------------",
		"Copyright (c) Microsoft Corporation. All rights reserved.",
		"Licensed under the MIT License. See License.txt in the project root for license information.",
		"--------------------------------------------------------------------------------------------",
		"Do not edit this file. It is machine generated."
	],
	"terminal.integrated.a11yBlankLine": "Ligne vide",
	"terminal.integrated.a11yPromptLabel": "Entrée du terminal",
	"terminal.integrated.a11yTooMuchOutput": "Trop de sorties à annoncer, naviguer dans les lignes manuellement pour lire",
	"yes": "Oui",
<<<<<<< HEAD
	"no": "Non",
	"dontShowAgain": "Ne plus afficher",
=======
	"terminal.rendererInAllNewTerminals": "Tous les terminaux nouvellement créés utiliseront le moteur de rendu non-GPU.",
	"no": "Non",
	"dontShowAgain": "Ne plus afficher",
	"terminal.slowRendering": "Le moteur de rendu standard pour le terminal intégré semble lent sur votre ordinateur. Souhaitez-vous basculer vers le moteur de rendu basé sur DOM  ce qui peut améliorer les performances ? [En savoir plus sur les paramètres de terminal] (https://code.visualstudio.com/docs/editor/integrated-terminal#_changing-how-the-terminal-is-rendered).",
>>>>>>> 8647b7c1
	"terminal.integrated.copySelection.noSelection": "Le terminal n'a aucune sélection à copier",
	"terminal.integrated.exitedWithCode": "Le processus du terminal s'est achevé avec le code de sortie {0}",
	"terminal.integrated.waitOnExit": "Appuyez sur une touche pour fermer le terminal",
	"terminal.integrated.launchFailed": "Échec du lancement de la commande de traitement du terminal '{0}{1}' (code de sortie : {2})",
	"terminal.integrated.launchFailedExtHost": "Impossible de démarrer le processus du terminal (code de sortie : {0})"
}<|MERGE_RESOLUTION|>--- conflicted
+++ resolved
@@ -10,15 +10,10 @@
 	"terminal.integrated.a11yPromptLabel": "Entrée du terminal",
 	"terminal.integrated.a11yTooMuchOutput": "Trop de sorties à annoncer, naviguer dans les lignes manuellement pour lire",
 	"yes": "Oui",
-<<<<<<< HEAD
-	"no": "Non",
-	"dontShowAgain": "Ne plus afficher",
-=======
 	"terminal.rendererInAllNewTerminals": "Tous les terminaux nouvellement créés utiliseront le moteur de rendu non-GPU.",
 	"no": "Non",
 	"dontShowAgain": "Ne plus afficher",
 	"terminal.slowRendering": "Le moteur de rendu standard pour le terminal intégré semble lent sur votre ordinateur. Souhaitez-vous basculer vers le moteur de rendu basé sur DOM  ce qui peut améliorer les performances ? [En savoir plus sur les paramètres de terminal] (https://code.visualstudio.com/docs/editor/integrated-terminal#_changing-how-the-terminal-is-rendered).",
->>>>>>> 8647b7c1
 	"terminal.integrated.copySelection.noSelection": "Le terminal n'a aucune sélection à copier",
 	"terminal.integrated.exitedWithCode": "Le processus du terminal s'est achevé avec le code de sortie {0}",
 	"terminal.integrated.waitOnExit": "Appuyez sur une touche pour fermer le terminal",
